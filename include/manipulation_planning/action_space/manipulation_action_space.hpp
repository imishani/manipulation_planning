/*
 * Copyright (C) 2023, Itamar Mishani
 * All rights reserved.
 *
 * Redistribution and use in source and binary forms, with or without
 * modification, are permitted provided that the following conditions are met:
 *
 *     * Redistributions of source code must retain the above copyright
 *       notice, this list of conditions and the following disclaimer.
 *     * Redistributions in binary form must reproduce the above copyright
 *       notice, this list of conditions and the following disclaimer in the
 *       documentation and/or other materials provided with the distribution.
 *     * Neither the name of the Carnegie Mellon University nor the names of its
 *       contributors may be used to endorse or promote products derived from
 *       this software without specific prior written permission.
 *
 * THIS SOFTWARE IS PROVIDED BY THE COPYRIGHT HOLDERS AND CONTRIBUTORS "AS IS"
 * AND ANY EXPRESS OR IMPLIED WARRANTIES, INCLUDING, BUT NOT LIMITED TO, THE
 * IMPLIED WARRANTIES OF MERCHANTABILITY AND FITNESS FOR A PARTICULAR PURPOSE
 * ARE DISCLAIMED. IN NO EVENT SHALL THE COPYRIGHT OWNER OR CONTRIBUTORS BE
 * LIABLE FOR ANY DIRECT, INDIRECT, INCIDENTAL, SPECIAL, EXEMPLARY, OR
 * CONSEQUENTIAL DAMAGES (INCLUDING, BUT NOT LIMITED TO, PROCUREMENT OF
 * SUBSTITUTE GOODS OR SERVICES; LOSS OF USE, DATA, OR PROFITS; OR BUSINESS
 * INTERRUPTION) HOWEVER CAUSED AND ON ANY THEORY OF LIABILITY, WHETHER IN
 * CONTRACT, STRICT LIABILITY, OR TORT (INCLUDING NEGLIGENCE OR OTHERWISE)
 * ARISING IN ANY WAY OUT OF THE USE OF THIS SOFTWARE, EVEN IF ADVISED OF THE
 * POSSIBILITY OF SUCH DAMAGE.
 */
/*!
 * \file   manipulation_action_space.hpp
 * \author Itamar Mishani (imishani@cmu.edu)
 * \date   4/3/23
 */

#ifndef MANIPULATION_PLANNING_MANIPULATIONACTIONSPACE_HPP
#define MANIPULATION_PLANNING_MANIPULATIONACTIONSPACE_HPP

// include standard libraries
#include <iostream>
#include <utility>
#include <vector>

// include ROS libraries
#include <moveit/move_group_interface/move_group_interface.h>
#include <ros/ros.h>
// include tf to convert euler angles to quaternions
#include <tf/transform_datatypes.h>

// project includes
#include <search/action_space/action_space.hpp>

#include "manipulation_planning/common/moveit_scene_interface.hpp"
#include "manipulation_planning/common/utils.hpp"
#include "manipulation_planning/heuristics/manip_heuristics.hpp"

namespace ims {

struct ManipulationType : ActionType {
    /// @brief Constructor
    /// @param[in] bfs_heuristic A pointer to a BFSHeuristic object. Default = nullptr
    explicit ManipulationType() : action_type_(ActionType::MOVE),
                                  space_type_(SpaceType::ConfigurationSpace),
<<<<<<< HEAD
                                  mprim_file_name_("../config/manip_6dof.mprim"),
=======
                                  prim_file_name_("../config/manip_6dof.mprim"),
>>>>>>> 743ce796
                                  max_action_(0.0){
                                      //            readMPfile();
                                  };

    /// @brief Constructor with motion primitives file given
<<<<<<< HEAD
    /// @param[in] mprim_file The path to the motion primitives file
    /// @param[in] bfs_heuristic A pointer to a BFSHeuristic object
    explicit ManipulationType(std::string mprim_file) : action_type_(ActionType::MOVE),
                                                        space_type_(SpaceType::ConfigurationSpace),
                                                        mprim_file_name_(std::move(mprim_file)),
                                                        max_action_(0.0){
                                                            //            readMPfile();
                                                        };

    /// @brief Constructor with adaptive motion primitives given
=======
    /// @param[in] mprimFile The path to the motion primitives file
    /// @param[in] bfs_heuristic A pointer to a BFSHeuristic object
    explicit ManipulationType(std::string mprimFile) : action_type_(ActionType::MOVE),
                                                       space_type_(SpaceType::ConfigurationSpace),
                                                       prim_file_name_(std::move(mprimFile)),
                                                       max_action_(0.0){
                                                           //            readMPfile();
                                                       };

    /// @brief Constructor with adaptive motion primitives given

>>>>>>> 743ce796
    /// @brief Destructor
    ~ManipulationType() override = default;

    /// @brief The type of the action
    enum class ActionType {
        MOVE,
        GRASP,
        RELEASE
    };

    enum class SpaceType {
        ConfigurationSpace,
        WorkSpace
    };
    /// @{ getters and setters
    /// @brief Get the action type
    /// @return The action type
    ActionType getActionType() const {
        return action_type_;
    }

    /// @brief Set the action type
    /// @param ActionType The action type
    void setActionType(ActionType ActionType) {
        action_type_ = ActionType;
    }

    /// @brief Get the space type
    /// @return The space type
    SpaceType getSpaceType() const {
        return space_type_;
    }

    /// @brief Set the space type
    /// @param SpaceType The space type
    void setSpaceType(SpaceType SpaceType) {
        space_type_ = SpaceType;
    }
    /// @}

    void Discretization(StateType &state_des) override {
        state_discretization_ = state_des;
    }

    void readMPfile() {
<<<<<<< HEAD
        std::ifstream file(mprim_file_name_);
=======
        std::ifstream file(prim_file_name_);
>>>>>>> 743ce796
        std::string line;
        std::vector<std::vector<double>> mprim;
        switch (space_type_) {
            case SpaceType::ConfigurationSpace: {
                int tot_prim{0}, dof{0}, num_short_prim{0};
                int i{0};
                while (std::getline(file, line)) {
                    if (i == 0) {
                        // First line being with: "Motion_Primitives(degrees): " and then three numbers. Make sure the line begins with the string and then get the numbers
                        std::string first_line = "Motion_Primitives(degrees): ";
                        // Check if the line begins with the string
                        if (line.find(first_line) != 0) {
                            ROS_ERROR_STREAM("The first line of the motion primitives file should begin with: " << first_line);
                        }
                        // Get the numbers
                        std::istringstream iss(line.substr(first_line.size()));
                        if (!(iss >> tot_prim >> dof >> num_short_prim)) {
                            ROS_ERROR_STREAM("The first line of the motion primitives file should begin with: " << first_line);
                        }
                        i++;
                        continue;
                    }
                    std::istringstream iss(line);
                    std::vector<double> line_;
                    double num;
                    while (iss >> num) {
                        line_.push_back(num);
                        if (abs(num * M_PI / 180.0) > max_action_) {
                            max_action_ = abs(num * M_PI / 180.0);
                        }
                    }
                    // Check if short or long primitive (the last num_short_prim lines are short)
                    if (i > tot_prim - num_short_prim) {
                        short_mprim_.push_back(line_);
                    }
                    else {
                        long_mprim_.push_back(line_);
                    }
                    i++;
                }
            } break;
            case SpaceType::WorkSpace: {
                int tot_ptim{0}, positions_prims{0}, orientations_prims{0};
                int i{0};
                while (std::getline(file, line)) {
                    if (i == 0) {
                        // First line being with: "Motion_Primitives(degrees): " and then three numbers. Make sure the line begins with the string and then get the numbers
                        std::string first_line = "Motion_Primitives(meters/degrees): ";
                        // Check if the line begins with the string
                        if (line.find(first_line) != 0) {
                            ROS_ERROR_STREAM("The first line of the motion primitives file should begin with: " << first_line);
                        }
                        // Get the numbers
                        std::istringstream iss(line.substr(first_line.size()));
                        if (!(iss >> tot_ptim >> positions_prims >> orientations_prims)) {
                            ROS_ERROR_STREAM("The first line of the motion primitives file should begin with: " << first_line);
                        }
                        i++;
                        continue;
<<<<<<< HEAD
                    }
                    std::istringstream iss(line);
                    std::vector<double> line_;
                    double num;
                    while (iss >> num) {
                        line_.push_back(num);
                        if (abs(num) > max_action_) {
                            max_action_ = abs(num);
                        }
                    }
=======
                    }
                    std::istringstream iss(line);
                    std::vector<double> line_;
                    double num;
                    while (iss >> num) {
                        line_.push_back(num);
                        if (abs(num) > max_action_) {
                            max_action_ = abs(num);
                        }
                    }
>>>>>>> 743ce796
                    // TODO: Currently I am using short_mprim_ to store the work space motion primitives. This is not correct.
                    short_mprim_.push_back(line_);
                    i++;
                }
            }
        }
    }

    /// @brief Get the possible actions
    /// @return A vector of all possible actions
    std::vector<Action> getPrimActions() override {
        if (short_mprim_.empty() && long_mprim_.empty()) {
            readMPfile();
        }
        if (actions_.empty()) {
            switch (action_type_) {
                case ActionType::MOVE:
                    switch (space_type_) {
                        case SpaceType::ConfigurationSpace: {
                            // TODO: Add snap option
                            std::vector<std::vector<double>> mprim;
                            mprim.insert(mprim.end(), long_mprim_.begin(), long_mprim_.end());
                            mprim.insert(mprim.end(), short_mprim_.begin(), short_mprim_.end());
                            for (auto &action_ : mprim) {
                                // convert from degrees to radians
                                for (auto &num : action_) {
                                    num = num * M_PI / 180.0;
                                }
                                actions_.push_back(action_);
                                // get the opposite action
                                for (auto &num : action_) {
                                    num = -num;
                                }
                                actions_.push_back(action_);
                            }
                        } break;
                        case SpaceType::WorkSpace: {
                            std::vector<std::vector<double>> mprim;
                            mprim.insert(mprim.end(), short_mprim_.begin(), short_mprim_.end());
                            for (auto &action_ : mprim) {
                                // make an inverted action
                                Action inverted_action(action_.size());
                                inverted_action[0] = -action_[0];
                                inverted_action[1] = -action_[1];
                                inverted_action[2] = -action_[2];
                                inverted_action[3] = -action_[3];
                                inverted_action[4] = -action_[4];
                                inverted_action[5] = -action_[5];
                                // convert from euler angles to quaternions
                                tf::Quaternion q;
                                q.setRPY(action_[3] * M_PI / 180.0,
                                         action_[4] * M_PI / 180,
                                         action_[5] * M_PI / 180);
                                // check from antipodal quaternions
                                int sign = 1;
                                if (q.w() < 0) {
                                    sign = -1;
                                }
                                action_.resize(7);
                                action_[3] = sign * q.x();
                                action_[4] = sign * q.y();
                                action_[5] = sign * q.z();
                                action_[6] = sign * q.w();
                                actions_.push_back(action_);
                                // get the opposite action
                                q.setRPY(inverted_action[3] * M_PI / 180,
                                         inverted_action[4] * M_PI / 180,
                                         inverted_action[5] * M_PI / 180);
                                // check from antipodal quaternions
                                sign = 1;
                                if (q.w() < 0) {
                                    sign = -1;
                                }
                                inverted_action.resize(7);
                                inverted_action[3] = sign * q.x();
                                inverted_action[4] = sign * q.y();
                                inverted_action[5] = sign * q.z();
                                inverted_action[6] = sign * q.w();
                                actions_.push_back(inverted_action);
                            }
                        } break;
                    }
                    break;
                case ActionType::GRASP:
                    break;
                case ActionType::RELEASE:
                    break;
            }
            return actions_;
<<<<<<< HEAD
        }
        else {
            return actions_;
        }
=======
        }
        else {
            return actions_;
        }
>>>>>>> 743ce796
    }

    /// @brief Get adaptive motion primitives
    /// @param start_dist The distance from the start
    /// @param goal_dist The distance from the goal
    /// @return A vector of actions
    std::vector<Action> getAdaptiveActions(double &start_dist, double &goal_dist) {
        if (short_mprim_.empty() && long_mprim_.empty()) {
            readMPfile();
        }
        actions_.clear();
        if (mprim_active_type_.long_dist.first)  // insert long distance primitive and convert to radians
            for (auto &action_ : long_mprim_) {
                std::vector<double> action, action_rev;
                for (auto &num : action_) {
                    action.push_back(num * M_PI / 180.0);
                    action_rev.push_back(-num * M_PI / 180.0);
                }
                actions_.push_back(action);
                actions_.push_back(action_rev);
            }
        if (mprim_active_type_.short_dist.first && (start_dist < mprim_active_type_.short_dist.second || goal_dist < mprim_active_type_.short_dist.second))
            for (auto &action_ : short_mprim_) {
                std::vector<double> action, action_rev;
                for (auto &num : action_) {
                    action.push_back(num * M_PI / 180.0);
                    action_rev.push_back(-num * M_PI / 180.0);
                }
                actions_.push_back(action);
                actions_.push_back(action_rev);
            }
        if (mprim_active_type_.snap_xyz.first && goal_dist < mprim_active_type_.snap_xyz.second)
            actions_.push_back({INF_DOUBLE, INF_DOUBLE, INF_DOUBLE,
                                INF_DOUBLE, INF_DOUBLE, INF_DOUBLE});  // TODO: Fix this to make it better designed
        if (mprim_active_type_.snap_rpy.first && goal_dist < mprim_active_type_.snap_rpy.second)
            actions_.push_back({INF_DOUBLE, INF_DOUBLE, INF_DOUBLE,
                                INF_DOUBLE, INF_DOUBLE, INF_DOUBLE});  // TODO: Fix this to make it better designed
        if (mprim_active_type_.snap_xyzrpy.first && goal_dist < mprim_active_type_.snap_xyzrpy.second) {
            actions_.push_back({INF_DOUBLE, INF_DOUBLE, INF_DOUBLE,
                                INF_DOUBLE, INF_DOUBLE, INF_DOUBLE});  // TODO: Fix this to make it better designed
            ROS_DEBUG_NAMED("adaptive_mprim", "snap xyzrpy");
            ROS_DEBUG_STREAM("goal_dist: " << goal_dist);
        }
        return actions_;
    }

    /// @brief Set values in the motion primitive active type.
    /// @param short_dist The short distance threshold
    /// @param long_dist The long distance threshold
    /// @param snap_xyz The snap xyz threshold
    /// @param snap_rpy The snap rpy threshold
    /// @param snap_xyzrpy The snap xyzrpy threshold
    void setMprimActiveType(std::pair<bool, double> short_dist,
                            std::pair<bool, double> long_dist,
                            std::pair<bool, double> snap_xyz,
                            std::pair<bool, double> snap_rpy,
                            std::pair<bool, double> snap_xyzrpy) {
        mprim_active_type_.short_dist = short_dist;
        mprim_active_type_.long_dist = long_dist;
        mprim_active_type_.snap_xyz = snap_xyz;
        mprim_active_type_.snap_rpy = snap_rpy;
        mprim_active_type_.snap_xyzrpy = snap_xyzrpy;
    }

    /// @brief Motion primitive active type: Used for adaptive motion primitives, given a few motion primitives,
    /// which one is active at a given time and it's threshold
    struct MotionPrimitiveActiveType {
        std::pair<bool, double> short_dist = std::make_pair(true, 0.1);
        std::pair<bool, double> long_dist = std::make_pair(true, 0.4);
        std::pair<bool, double> snap_xyz = std::make_pair(false, 0.2);
        std::pair<bool, double> snap_rpy = std::make_pair(false, 0.2);
<<<<<<< HEAD
        std::pair<bool, double> snap_xyzrpy = std::make_pair(true, 0.04);
=======
        std::pair<bool, double> snap_xyzrpy = std::make_pair(true, 0.1);
>>>>>>> 743ce796
    };

    ActionType action_type_;
    SpaceType space_type_;
<<<<<<< HEAD
    std::string mprim_file_name_;
=======
    std::string prim_file_name_;
>>>>>>> 743ce796
    MotionPrimitiveActiveType mprim_active_type_;

    std::vector<Action> actions_;
    std::vector<Action> short_mprim_;
    std::vector<Action> long_mprim_;

    std::vector<bool> mprim_enabled_;
    std::vector<double> mprim_thresh_;
    double max_action_;
};

/// @class ManipulationActionSpace
/// @brief A class that implements the ActionSpace for Moveit
class ManipulationActionSpace : public ActionSpace {
protected:
    /// @brief Manipulation type
    std::shared_ptr<ManipulationType> manipulation_type_;
    /// @brief Moveit interface
    std::shared_ptr<MoveitInterface> moveit_interface_;
    /// @brief joint limits
    std::vector<std::pair<double, double>> joint_limits_;
<<<<<<< HEAD
    /// @brief Joint states seed
    //    std::vector<double> mJointStatesSeed {0, 0, 0, 0, 0, 0};
    /// @brief The BFS heuristic
    BFSHeuristic *bfs_heuristic_;

    // TODO: delete: temp
=======
    /// @brief The BFS heuristic
    BFSHeuristic *bfs_heuristic_;

>>>>>>> 743ce796
    int vis_id_ = 0;
    ros::NodeHandle nh_;
    ros::Publisher vis_pub_;

public:
    /// @brief Constructor
    /// @param moveitInterface The moveit interface
    /// @param ManipulationType The manipulation type
    ManipulationActionSpace(const MoveitInterface &env,
                            const ManipulationType &actions_ptr,
                            BFSHeuristic *bfs_heuristic = nullptr) : ActionSpace(), bfs_heuristic_(bfs_heuristic) {
        moveit_interface_ = std::make_shared<MoveitInterface>(env);
        manipulation_type_ = std::make_shared<ManipulationType>(actions_ptr);
        // get the joint limits
        moveit_interface_->getJointLimits(joint_limits_);
        vis_pub_ = nh_.advertise<visualization_msgs::Marker>("visualization_marker", 0);
    }

    void getActions(int state_id,
                    std::vector<ActionSequence> &actions_seq,
                    bool check_validity) override {
        auto curr_state = this->getRobotState(state_id);
        auto curr_state_val = curr_state->state;
        if (bfs_heuristic_ == nullptr) {
            auto actions = manipulation_type_->getPrimActions();
            for (int i{0}; i < actions.size(); i++) {
                auto action = actions[i];
                ActionSequence action_seq{curr_state_val};
                // push back the new state after the action
                StateType next_state_val(curr_state_val.size());
                std::transform(curr_state_val.begin(), curr_state_val.end(), action.begin(), next_state_val.begin(), std::plus<>());
                actions_seq.push_back(action_seq);
            }
        }
        else {
            if (curr_state->state_mapped.empty()) {
                moveit_interface_->calculateFK(curr_state_val, curr_state->state_mapped);
                this->VisualizePoint(curr_state->state_mapped.at(0), curr_state->state_mapped.at(1), curr_state->state_mapped.at(2));
            }
            auto goal_dist = bfs_heuristic_->getMetricGoalDistance(curr_state->state_mapped.at(0),
                                                                   curr_state->state_mapped.at(1),
                                                                   curr_state->state_mapped.at(2));
            auto start_dist = bfs_heuristic_->getMetricStartDistance(curr_state->state_mapped.at(0),
                                                                     curr_state->state_mapped.at(1),
                                                                     curr_state->state_mapped.at(2));
            auto actions = manipulation_type_->getAdaptiveActions(start_dist, goal_dist);

            for (int i{0}; i < actions.size(); i++) {
                auto action = actions[i];
                ActionSequence action_seq{curr_state_val};
                // if the action is snap, then the next state is the goal state
                // TODO: Add the option to have a goal state defined in ws even if planning in conf space
                if (action[0] == INF_DOUBLE) {
                    action_seq.push_back(bfs_heuristic_->goal_);  // TODO: It is wierd that I am using the heuristic here
                }
                else {
                    // push back the new state after the action
                    StateType next_state_val(curr_state_val.size());
                    std::transform(curr_state_val.begin(), curr_state_val.end(), action.begin(), next_state_val.begin(), std::plus<>());
                    action_seq.push_back(next_state_val);
                }
                actions_seq.push_back(action_seq);
            }
        }
    }

    /// @brief Set the manipulation space type
    /// @param SpaceType The manipulation type
    void setManipActionType(ManipulationType::SpaceType SpaceType) {
        manipulation_type_->setSpaceType(SpaceType);
    }

    ManipulationType::SpaceType getManipActionType() {
        return manipulation_type_->getSpaceType();
    }

    /// @brief Get current joint states
    /// @param joint_states The joint states
    void getCurrJointStates(StateType &joint_states) {
        auto joints = moveit_interface_->planning_scene_->getCurrentState();
        joints.copyJointGroupPositions(moveit_interface_->group_name_,
                                       joint_states);
    }

    /// @brief Get the workspace state
    /// @param ws_state The workspace state
    void getCurrWorkspaceState(StateType &ws_state) {
        // get the tip link name
        auto tip_link = moveit_interface_->planning_scene_->getRobotModel()->getJointModelGroup(moveit_interface_->group_name_)->getLinkModelNames().back();
        // get the end-effector pose
        auto ee_pose = moveit_interface_->planning_scene_->getCurrentState().getGlobalLinkTransform(tip_link);
        // get the euler angles
        ws_state.resize(6);
        ws_state[0] = ee_pose.translation().x();
        ws_state[1] = ee_pose.translation().y();
        ws_state[2] = ee_pose.translation().z();
        Eigen::Vector3d euler_angles = ee_pose.rotation().eulerAngles(2, 1, 0);
        ws_state[3] = euler_angles[2];
        ws_state[4] = euler_angles[1];
        ws_state[5] = euler_angles[0];
        normalize_euler_zyx(ws_state[5], ws_state[4], ws_state[3]);
        roundStateToDiscretization(ws_state, manipulation_type_->state_discretization_);
    }
<<<<<<< HEAD

    /// @brief Get the end effector pose in the robot frame.
    /// @param ee_pose The end effector pose
    void calculateFK(const StateType &state, StateType &ee_pose) {
        moveit_interface_->calculateFK(state, ee_pose);
    }
=======
>>>>>>> 743ce796

    bool isStateValid(const StateType &state_val) override {
        // check if the state is valid
        switch (manipulation_type_->getSpaceType()) {
            case ManipulationType::SpaceType::ConfigurationSpace:
                return moveit_interface_->isStateValid(state_val);
            case ManipulationType::SpaceType::WorkSpace:
                // check if state exists with IK solution already
                geometry_msgs::Pose pose;
                pose.position.x = state_val[0];
                pose.position.y = state_val[1];
                pose.position.z = state_val[2];
                // Euler angles to quaternion
                Eigen::Quaterniond q;
                from_euler_zyx(state_val[5], state_val[4], state_val[3], q);
                pose.orientation.x = q.x();
                pose.orientation.y = q.y();
                pose.orientation.z = q.z();
                pose.orientation.w = q.w();
                StateType joint_state;
                bool succ = moveit_interface_->calculateIK(pose, joint_state);
                if (!succ) {
                    return false;
                }
                else {
                    return moveit_interface_->isStateValid(joint_state);
                }
        }
        return false;
    }

    /// @brief Check state validity (IK and collision) and saves the ik solution in joint_state
    /// @param state_val The state to check
    /// @param joint_state The ik solution
    /// @return True if the state is valid, false otherwise
    bool isStateValid(const StateType &state_val,
                      StateType &joint_state) {
        switch (manipulation_type_->getSpaceType()) {
            case ManipulationType::SpaceType::ConfigurationSpace:
                return moveit_interface_->isStateValid(state_val);
            case ManipulationType::SpaceType::WorkSpace:
                geometry_msgs::Pose pose;
                pose.position.x = state_val[0];
                pose.position.y = state_val[1];
                pose.position.z = state_val[2];
                // Euler angles to quaternion
                Eigen::Quaterniond q;
                from_euler_zyx(state_val[5], state_val[4], state_val[3], q);
                pose.orientation.x = q.x();
                pose.orientation.y = q.y();
                pose.orientation.z = q.z();
                pose.orientation.w = q.w();
                bool succ = moveit_interface_->calculateIK(pose, joint_state);
                if (!succ) {
                    ROS_INFO("IK failed");
                    return false;
                }
                else {
                    return moveit_interface_->isStateValid(joint_state);
                }
        }
        return false;
    }

    bool isStateValid(const StateType &state_val,
                      const StateType &seed,
                      StateType &joint_state) {
        // check if the state is valid
        switch (manipulation_type_->getSpaceType()) {
            case ManipulationType::SpaceType::ConfigurationSpace:
                return moveit_interface_->isStateValid(state_val);
            case ManipulationType::SpaceType::WorkSpace:
                geometry_msgs::Pose pose;
                pose.position.x = state_val[0];
                pose.position.y = state_val[1];
                pose.position.z = state_val[2];
                // Euler angles to quaternion
                Eigen::Quaterniond q;
                from_euler_zyx(state_val[5], state_val[4], state_val[3], q);
                pose.orientation.x = q.x();
                pose.orientation.y = q.y();
                pose.orientation.z = q.z();
                pose.orientation.w = q.w();
                joint_state.resize(moveit_interface_->num_joints_);
                bool succ = moveit_interface_->calculateIK(pose, seed, joint_state);
                normalizeAngles(joint_state);
                if (!succ) {
                    return false;
                }
                else {
                    return moveit_interface_->isStateValid(joint_state);
                }
        }
        return false;
    }

    /// @brief Interpolate path between two states
    /// @param start The start state
    /// @param end The end state
    /// @param resolution The resolution of the path (default: 0.005 rad)
    /// @return The interpolated path
    static PathType interpolatePath(const StateType &start, const StateType &end,
                                    const double resolution = 0.05) {
        // TODO: Currently only works for configuration space
        assert(start.size() == end.size());
        PathType path;
        // get the maximum distance between the two states
        double max_distance{0.0};
        for (int i{0}; i < start.size(); i++) {
            double distance = std::abs(start[i] - end[i]);
            if (distance > max_distance) {
                max_distance = distance;
            }
        }
        // calculate the number of steps
        int steps = std::ceil(max_distance / resolution);
        // interpolate the path
        for (int i{0}; i < steps; i++) {
            StateType state;
            for (int j{0}; j < start.size(); j++) {
                state.push_back(start[j] + (end[j] - start[j]) * i / steps);
            }
            path.push_back(state);
        }
        return path;
    }

    bool isStateToStateValid(const StateType &start, const StateType &end) {
        PathType path = interpolatePath(start, end);
        return isPathValid(path);
    }

    bool isPathValid(const PathType &path) override {
        switch (manipulation_type_->getSpaceType()) {
            case ManipulationType::SpaceType::ConfigurationSpace:
                return moveit_interface_->isPathValid(path);
            case ManipulationType::SpaceType::WorkSpace:
                PathType poses;
                for (auto &state : path) {
                    geometry_msgs::Pose pose;
                    pose.position.x = state[0];
                    pose.position.y = state[1];
                    pose.position.z = state[2];
                    // Euler angles to quaternion
                    Eigen::Quaterniond q;
                    from_euler_zyx(state[5], state[4], state[3], q);
                    pose.orientation.x = q.x();
                    pose.orientation.y = q.y();
                    pose.orientation.z = q.z();
                    pose.orientation.w = q.w();
                    StateType joint_state;
                    bool succ = moveit_interface_->calculateIK(pose, joint_state);
                    if (!succ) {
                        return false;
                    }
                    else {
                        poses.push_back(joint_state);
                    }
                }
                return moveit_interface_->isPathValid(poses);
        }
        return false;
    }

    virtual bool getSuccessorsWs(int curr_state_ind,
                                 std::vector<int> &successors,
                                 std::vector<double> &costs) {
        // get the current state
        auto curr_state = this->getRobotState(curr_state_ind);
        auto curr_state_val = curr_state->state;
        // get the actions
        auto actions = manipulation_type_->getPrimActions();
        // convert to quaternion
        Eigen::Quaterniond q_curr;
        from_euler_zyx(curr_state_val[5], curr_state_val[4], curr_state_val[3], q_curr);
        // get the successors
        StateType new_state_val;
        for (auto action : actions) {
            new_state_val.clear();
            // create a new state in the length of the current state
            new_state_val.resize(curr_state_val.size());
            // increment the xyz coordinates
            for (int i{0}; i < 3; i++) {
                new_state_val[i] = curr_state_val[i] + action[i];
            }

            Eigen::Quaterniond q_action{action[6], action[3], action[4], action[5]};
            auto q_new = q_curr * q_action;

            // convert the quaternion to euler angles
            get_euler_zyx(q_new, new_state_val[5], new_state_val[4], new_state_val[3]);
            normalize_euler_zyx(new_state_val[5], new_state_val[4], new_state_val[3]);
            // discretize
            roundStateToDiscretization(new_state_val, manipulation_type_->state_discretization_);

            //            if (isStateToStateValid(curr_state_val, new_state_val)) {
            bool succ;
            StateType mapped_state;
            if (curr_state->state_mapped.empty()) {
                //                    ROS_INFO("No mapped state, using IK without seed");
                succ = isStateValid(new_state_val,
                                    mapped_state);
            }
            else
                succ = isStateValid(new_state_val,
                                    curr_state->state_mapped,
                                    mapped_state);
            if (succ) {
                // create a new state
                int next_state_ind = getOrCreateRobotState(new_state_val);
                auto new_state = this->getRobotState(next_state_ind);
                new_state->state_mapped = mapped_state;
                // add the state to the successors
                successors.push_back(next_state_ind);
                // add the cost
                double cost{0};
                for (int i{0}; i < 3; i++) {
                    cost += action[i] * action[i];
                }
                // add the cost of the rotation which is quaternion
                double r, p, y;
                get_euler_zyx(q_action, y, p, r);
                cost += r * r + p * p + y * y;
                costs.push_back(cost);
            }
        }
        return true;
    }

    virtual bool getSuccessorsCs(int curr_state_ind,
                                 std::vector<int> &successors,
                                 std::vector<double> &costs) {
        std::vector<ActionSequence> actions;
        getActions(curr_state_ind, actions, false);
        // get the successors
        for (auto &action : actions) {
            // the first state is the current state and the last state is the successor
            auto curr_state_val = action.front();
            auto new_state_val = action.back();
            // normalize the angles
            normalizeAngles(new_state_val, joint_limits_);
            // discretize the state
            roundStateToDiscretization(new_state_val, manipulation_type_->state_discretization_);
            // check if the state went through discontinuity
            bool discontinuity{false};
            // check for maximum absolute action
            for (int i{0}; i < curr_state_val.size(); i++) {
                if (new_state_val[i] < joint_limits_[i].first || new_state_val[i] > joint_limits_[i].second) {
                    discontinuity = true;
                    break;
                }
            }

            if (!discontinuity && isStateToStateValid(curr_state_val, new_state_val)) {
                // create a new state
                int next_state_ind = getOrCreateRobotState(new_state_val);
                // add the state to the successors
                successors.push_back(next_state_ind);
                // add the cost
                costs.push_back(1000);
            }
        }
        return true;
    }

    bool getSuccessors(int curr_state_ind,
                       std::vector<int> &successors,
                       std::vector<double> &costs) override {
        if (manipulation_type_->getSpaceType() == ManipulationType::SpaceType::ConfigurationSpace) {
            return getSuccessorsCs(curr_state_ind, successors, costs);
        }
        else {
            return getSuccessorsWs(curr_state_ind, successors, costs);
        }
    }

    /// @brief Visualize a state point in rviz for debugging
    /// @param state_id The state id
    /// @param type The type of state (greedy, attractor, etc)
    void VisualizePoint(double x, double y, double z) {
        visualization_msgs::Marker marker;
        marker.header.frame_id = moveit_interface_->planning_scene_->getPlanningFrame();
        marker.header.stamp = ros::Time();
        marker.ns = "graph";
        marker.id = vis_id_;
        marker.type = visualization_msgs::Marker::SPHERE;
        marker.action = visualization_msgs::Marker::ADD;
        marker.pose.position.x = x;
        marker.pose.position.y = y;
        marker.pose.position.z = z;
        marker.pose.orientation.x = 0.0;
        marker.pose.orientation.y = 0.0;
        marker.pose.orientation.z = 0.0;
        marker.pose.orientation.w = 1.0;

        marker.scale.x = 0.02;
        marker.scale.y = 0.02;
        marker.scale.z = 0.02;
        // green
        marker.color.r = 0.0;
        marker.color.g = 1.0;
        marker.color.b = 0.0;
        marker.color.a = 0.5;
<<<<<<< HEAD

        // Lifetime.
        marker.lifetime = ros::Duration(5.0);

=======
>>>>>>> 743ce796
        // visualize
        vis_pub_.publish(marker);
        vis_id_++;
    }
<<<<<<< HEAD

    /// @brief Get the scene interface.
    /// @return The scene interface
    std::shared_ptr<MoveitInterface> getSceneInterface() {
        return moveit_interface_;
    }
=======
>>>>>>> 743ce796
};
}  // namespace ims

#endif  // MANIPULATION_PLANNING_MANIPULATIONACTIONSPACE_HPP<|MERGE_RESOLUTION|>--- conflicted
+++ resolved
@@ -60,17 +60,12 @@
     /// @param[in] bfs_heuristic A pointer to a BFSHeuristic object. Default = nullptr
     explicit ManipulationType() : action_type_(ActionType::MOVE),
                                   space_type_(SpaceType::ConfigurationSpace),
-<<<<<<< HEAD
                                   mprim_file_name_("../config/manip_6dof.mprim"),
-=======
-                                  prim_file_name_("../config/manip_6dof.mprim"),
->>>>>>> 743ce796
                                   max_action_(0.0){
                                       //            readMPfile();
                                   };
 
     /// @brief Constructor with motion primitives file given
-<<<<<<< HEAD
     /// @param[in] mprim_file The path to the motion primitives file
     /// @param[in] bfs_heuristic A pointer to a BFSHeuristic object
     explicit ManipulationType(std::string mprim_file) : action_type_(ActionType::MOVE),
@@ -81,19 +76,6 @@
                                                         };
 
     /// @brief Constructor with adaptive motion primitives given
-=======
-    /// @param[in] mprimFile The path to the motion primitives file
-    /// @param[in] bfs_heuristic A pointer to a BFSHeuristic object
-    explicit ManipulationType(std::string mprimFile) : action_type_(ActionType::MOVE),
-                                                       space_type_(SpaceType::ConfigurationSpace),
-                                                       prim_file_name_(std::move(mprimFile)),
-                                                       max_action_(0.0){
-                                                           //            readMPfile();
-                                                       };
-
-    /// @brief Constructor with adaptive motion primitives given
-
->>>>>>> 743ce796
     /// @brief Destructor
     ~ManipulationType() override = default;
 
@@ -139,11 +121,7 @@
     }
 
     void readMPfile() {
-<<<<<<< HEAD
         std::ifstream file(mprim_file_name_);
-=======
-        std::ifstream file(prim_file_name_);
->>>>>>> 743ce796
         std::string line;
         std::vector<std::vector<double>> mprim;
         switch (space_type_) {
@@ -203,7 +181,6 @@
                         }
                         i++;
                         continue;
-<<<<<<< HEAD
                     }
                     std::istringstream iss(line);
                     std::vector<double> line_;
@@ -214,18 +191,6 @@
                             max_action_ = abs(num);
                         }
                     }
-=======
-                    }
-                    std::istringstream iss(line);
-                    std::vector<double> line_;
-                    double num;
-                    while (iss >> num) {
-                        line_.push_back(num);
-                        if (abs(num) > max_action_) {
-                            max_action_ = abs(num);
-                        }
-                    }
->>>>>>> 743ce796
                     // TODO: Currently I am using short_mprim_ to store the work space motion primitives. This is not correct.
                     short_mprim_.push_back(line_);
                     i++;
@@ -315,17 +280,10 @@
                     break;
             }
             return actions_;
-<<<<<<< HEAD
         }
         else {
             return actions_;
         }
-=======
-        }
-        else {
-            return actions_;
-        }
->>>>>>> 743ce796
     }
 
     /// @brief Get adaptive motion primitives
@@ -397,20 +355,12 @@
         std::pair<bool, double> long_dist = std::make_pair(true, 0.4);
         std::pair<bool, double> snap_xyz = std::make_pair(false, 0.2);
         std::pair<bool, double> snap_rpy = std::make_pair(false, 0.2);
-<<<<<<< HEAD
         std::pair<bool, double> snap_xyzrpy = std::make_pair(true, 0.04);
-=======
-        std::pair<bool, double> snap_xyzrpy = std::make_pair(true, 0.1);
->>>>>>> 743ce796
     };
 
     ActionType action_type_;
     SpaceType space_type_;
-<<<<<<< HEAD
     std::string mprim_file_name_;
-=======
-    std::string prim_file_name_;
->>>>>>> 743ce796
     MotionPrimitiveActiveType mprim_active_type_;
 
     std::vector<Action> actions_;
@@ -432,18 +382,10 @@
     std::shared_ptr<MoveitInterface> moveit_interface_;
     /// @brief joint limits
     std::vector<std::pair<double, double>> joint_limits_;
-<<<<<<< HEAD
-    /// @brief Joint states seed
-    //    std::vector<double> mJointStatesSeed {0, 0, 0, 0, 0, 0};
     /// @brief The BFS heuristic
     BFSHeuristic *bfs_heuristic_;
 
     // TODO: delete: temp
-=======
-    /// @brief The BFS heuristic
-    BFSHeuristic *bfs_heuristic_;
-
->>>>>>> 743ce796
     int vis_id_ = 0;
     ros::NodeHandle nh_;
     ros::Publisher vis_pub_;
@@ -547,15 +489,12 @@
         normalize_euler_zyx(ws_state[5], ws_state[4], ws_state[3]);
         roundStateToDiscretization(ws_state, manipulation_type_->state_discretization_);
     }
-<<<<<<< HEAD
 
     /// @brief Get the end effector pose in the robot frame.
     /// @param ee_pose The end effector pose
     void calculateFK(const StateType &state, StateType &ee_pose) {
         moveit_interface_->calculateFK(state, ee_pose);
     }
-=======
->>>>>>> 743ce796
 
     bool isStateValid(const StateType &state_val) override {
         // check if the state is valid
@@ -859,26 +798,20 @@
         marker.color.g = 1.0;
         marker.color.b = 0.0;
         marker.color.a = 0.5;
-<<<<<<< HEAD
 
         // Lifetime.
         marker.lifetime = ros::Duration(5.0);
 
-=======
->>>>>>> 743ce796
         // visualize
         vis_pub_.publish(marker);
         vis_id_++;
     }
-<<<<<<< HEAD
 
     /// @brief Get the scene interface.
     /// @return The scene interface
     std::shared_ptr<MoveitInterface> getSceneInterface() {
         return moveit_interface_;
     }
-=======
->>>>>>> 743ce796
 };
 }  // namespace ims
 
