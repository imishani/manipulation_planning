/*
 * Copyright (C) 2023, Itamar Mishani, Yorai Shaoul
 * All rights reserved.
 *
 * Redistribution and use in source and binary forms, with or without
 * modification, are permitted provided that the following conditions are met:
 *
 *     * Redistributions of source code must retain the above copyright
 *       notice, this list of conditions and the following disclaimer.
 *     * Redistributions in binary form must reproduce the above copyright
 *       notice, this list of conditions and the following disclaimer in the
 *       documentation and/or other materials provided with the distribution.
 *     * Neither the name of the Carnegie Mellon University nor the names of its
 *       contributors may be used to endorse or promote products derived from
 *       this software without specific prior written permission.
 *
 * THIS SOFTWARE IS PROVIDED BY THE COPYRIGHT HOLDERS AND CONTRIBUTORS "AS IS"
 * AND ANY EXPRESS OR IMPLIED WARRANTIES, INCLUDING, BUT NOT LIMITED TO, THE
 * IMPLIED WARRANTIES OF MERCHANTABILITY AND FITNESS FOR A PARTICULAR PURPOSE
 * ARE DISCLAIMED. IN NO EVENT SHALL THE COPYRIGHT OWNER OR CONTRIBUTORS BE
 * LIABLE FOR ANY DIRECT, INDIRECT, INCIDENTAL, SPECIAL, EXEMPLARY, OR
 * CONSEQUENTIAL DAMAGES (INCLUDING, BUT NOT LIMITED TO, PROCUREMENT OF
 * SUBSTITUTE GOODS OR SERVICES; LOSS OF USE, DATA, OR PROFITS; OR BUSINESS
 * INTERRUPTION) HOWEVER CAUSED AND ON ANY THEORY OF LIABILITY, WHETHER IN
 * CONTRACT, STRICT LIABILITY, OR TORT (INCLUDING NEGLIGENCE OR OTHERWISE)
 * ARISING IN ANY WAY OUT OF THE USE OF THIS SOFTWARE, EVEN IF ADVISED OF THE
 * POSSIBILITY OF SUCH DAMAGE.
 */
/*!
 * \file   manipulation_constrained_action_space.hpp
 * \author Yorai Shaoul (yorai@cmu.edu)
 * \date   Aug 6 2023
 */

#ifndef MANIPULATION_PLANNING_MANIPULATIONCONSTRAINEDACTIONSPACE_HPP
#define MANIPULATION_PLANNING_MANIPULATIONCONSTRAINEDACTIONSPACE_HPP

// include standard libraries
#include <iostream>
#include <utility>
#include <vector>

// include ROS libraries
#include <moveit/move_group_interface/move_group_interface.h>
#include <ros/ros.h>
// include tf to convert euler angles to quaternions
#include <tf/transform_datatypes.h>

// project includes
#include <manipulation_planning/common/moveit_scene_interface.hpp>
#include <manipulation_planning/common/utils.hpp>
#include <manipulation_planning/heuristics/manip_heuristics.hpp>
#include <search/action_space/constrained_action_space.hpp>
#include <manipulation_planning/action_space/manipulation_action_space.hpp>

namespace ims {

/// @class ManipulationConstrainedActionSpace
/// @brief A class that implements the ConstrainedActionSpace for Moveit. This class borrows many function implementations from the ManipulationConstrainedActionSpace class.
/// @class ManipulationConstrainedActionSpace
/// @brief A class that implements the ActionSpace for Moveit
class ManipulationConstrainedActionSpace : public ConstrainedActionSpace {
protected:
    /// @brief Manipulation type
    std::shared_ptr<ManipulationType> manipulation_type_;
    /// @brief Moveit interface
    std::shared_ptr<MoveitInterface> moveit_interface_;
    /// @brief joint limits
    std::vector<std::pair<double, double>> joint_limits_;
    /// @brief Joint states seed
    //    std::vector<double> mJointStatesSeed {0, 0, 0, 0, 0, 0};
    /// @brief The BFS heuristic
    BFSHeuristic *bfs_heuristic_;

<<<<<<< HEAD
    // TODO: delete: temp
=======
>>>>>>> 743ce796
    int vis_id_ = 0;
    ros::NodeHandle nh_;
    ros::Publisher vis_pub_;

    // Instance of the ManipulationActionSpace class to use some of its methods.
    // Since the ManipulationActionSpace class does not have a default constructor, the line above does not work. So instead we set it to nullptr and instantiate it in the constructor.
    std::shared_ptr<ManipulationActionSpace> manip_action_space_ = nullptr;

public:
    /// @brief Constructor
    /// @param moveitInterface The moveit interface
    /// @param ManipulationType The manipulation type
    ManipulationConstrainedActionSpace(const MoveitInterface &env,
                            const ManipulationType &actions_ptr,
                            BFSHeuristic *bfs_heuristic = nullptr) : bfs_heuristic_(bfs_heuristic), ConstrainedActionSpace() {
        moveit_interface_ = std::make_shared<MoveitInterface>(env);
        manipulation_type_ = std::make_shared<ManipulationType>(actions_ptr);
        
        // Get the joint limits.
        moveit_interface_->getJointLimits(joint_limits_);
        vis_pub_ = nh_.advertise<visualization_msgs::Marker>("visualization_marker", 0);

        // Instantiate the ManipulationActionSpace class, for use of some of its methods.
        manip_action_space_ = std::make_shared<ManipulationActionSpace>(env, actions_ptr, bfs_heuristic);
    }

    virtual void getActions(int state_id,
                            std::vector<ActionSequence> &actions_seq,
                            bool check_validity) override {
        manip_action_space_->getActions(state_id, actions_seq, check_validity);
    }

    /// @brief Set the manipulation space type
    /// @param SpaceType The manipulation type
    void setManipActionType(ManipulationType::SpaceType SpaceType) {
        manipulation_type_->setSpaceType(SpaceType);
    }

    ManipulationType::SpaceType getManipActionType() {
        return manipulation_type_->getSpaceType();
    }

    /// @brief Get current joint states
    /// @param joint_states The joint states
    void getCurrJointStates(StateType &joint_states) {
        auto joints = moveit_interface_->planning_scene_->getCurrentState();
        joints.copyJointGroupPositions(moveit_interface_->group_name_, joint_states);
    }

    /// @brief Get the workspace state
    /// @param ws_state The workspace state
    void getCurrWorkspaceState(StateType &ws_state) {
        manip_action_space_->getCurrWorkspaceState(ws_state);
    }

    bool isStateValid(const StateType &state_val) override {
        return manip_action_space_->isStateValid(state_val);
    }

    /// @brief Check state validity (IK and collision) and saves the ik solution in joint_state
    /// @param state_val The state to check
    /// @param joint_state The ik solution
    /// @return True if the state is valid, false otherwise
    bool isStateValid(const StateType &state_val,
                      StateType &joint_state) {
        return manip_action_space_->isStateValid(state_val, joint_state);
    }

    bool isStateValid(const StateType &state_val,
                      const StateType &seed,
                      StateType &joint_state) {
        return manip_action_space_->isStateValid(state_val, seed, joint_state);
    }

    /// @brief Interpolate path between two states
    /// @param start The start state
    /// @param end The end state
    /// @param resolution The resolution of the path (default: 0.005 rad)
    /// @return The interpolated path
    static PathType interpolatePath(const StateType &start, const StateType &end,
                                    const double resolution = 0.2) {
        // TODO: Currently only works for configuration space
        assert(start.size() == end.size());
        PathType path;
        // get the maximum distance between the two states
        double max_distance{0.0};
        for (int i{0}; i < start.size(); i++) {
            double distance = std::abs(start[i] - end[i]);
            if (distance > max_distance) {
                max_distance = distance;
            }
        }
        // calculate the number of steps
        int steps = std::ceil(max_distance / resolution);
        // interpolate the path
        for (int i{0}; i < steps; i++) {
            StateType state;
            for (int j{0}; j < start.size(); j++) {
                state.push_back(start[j] + (end[j] - start[j]) * i / steps);
            }
            path.push_back(state);
        }
        return path;
    }
    bool isStateToStateValid(const StateType &start, const StateType &end) {
        PathType path = interpolatePath(start, end);
        return isPathValid(path);
    }

    bool isPathValid(const PathType &path) override {
        return manip_action_space_->isPathValid(path);
    }

    virtual bool getSuccessorsWs(int curr_state_ind,
                                 std::vector<int> &successors,
                                 std::vector<double> &costs) {
        return manip_action_space_->getSuccessors(curr_state_ind, successors, costs);
    }

    virtual bool getSuccessorsCs(int curr_state_ind,
                                 std::vector<int> &successors,
                                 std::vector<double> &costs) {
        return manip_action_space_->getSuccessors(curr_state_ind, successors, costs);
    }

    virtual bool getSuccessors(int curr_state_ind,
                       std::vector<int> &successors,
                       std::vector<double> &costs) override {
        return manip_action_space_->getSuccessors(curr_state_ind, successors, costs);
    }

    /// @brief Visualize a state point in rviz for debugging
    /// @param state_id The state id
    /// @param type The type of state (greedy, attractor, etc)
    void VisualizePoint(double x, double y, double z) {
        // Use the implementation from manipulation action space.
        manip_action_space_->VisualizePoint(x, y, z);
    }

    /// @brief Visualize a state point in rviz for debugging, with color.
    void VisualizeCube(double x, double y, double z, double r, double g, double b, double a) {
        // Use the implementation from manipulation action space.
        visualization_msgs::Marker marker;
        marker.header.frame_id = moveit_interface_->planning_scene_->getPlanningFrame();
        marker.header.stamp = ros::Time();
        marker.ns = "graph";
        marker.id = vis_id_;
        marker.type = visualization_msgs::Marker::CUBE;
        marker.action = visualization_msgs::Marker::ADD;
        marker.pose.position.x = x;
        marker.pose.position.y = y;
        marker.pose.position.z = z;
        marker.pose.orientation.x = 0.0;
        marker.pose.orientation.y = 0.0;
        marker.pose.orientation.z = 0.0;
        marker.pose.orientation.w = 1.0;

        marker.scale.x = 0.02;
        marker.scale.y = 0.02;
        marker.scale.z = 0.02;
        // green
        marker.color.r = r;
        marker.color.g = g;
        marker.color.b = b;
        marker.color.a = a;
        
        // Lifetime.
        marker.lifetime = ros::Duration(5.0);
        // visualize
        vis_pub_.publish(marker);
        vis_id_++;
<<<<<<< HEAD
    }


    /// @brief Visualize a state via its end effector pose in rviz for debugging
    /// @param pose
    void visualizePose(const geometry_msgs::Pose &pose) {
        visualization_msgs::Marker marker;
        marker.header.frame_id = moveit_interface_->planning_scene_->getPlanningFrame();
        marker.header.stamp = ros::Time();
        marker.ns = "graph";
        marker.id = vis_id_;
        marker.type = visualization_msgs::Marker::ARROW; // Other options are CUBE, SPHERE, CYLINDER, AXIS, etc.
        marker.action = visualization_msgs::Marker::ADD;
        marker.pose = pose;

        marker.scale.x = 0.1; marker.scale.y = 0.01; marker.scale.z = 0.01;
        // green
        marker.color.r = 0.0; marker.color.g = 1.0; marker.color.b = 0.0;
        marker.color.a = 0.5;

        // Lifetime.
        marker.lifetime = ros::Duration(5.0);
        
        // visualize
        vis_pub_.publish(marker);
        vis_id_++;
    }

    /// @brief Get the end effector pose in the robot frame.
    /// @param ee_pose The end effector pose
    void calculateFK(const StateType &state, StateType &ee_pose)
    {
        moveit_interface_->calculateFK(state, ee_pose);
=======
>>>>>>> 743ce796
    }

    /// @brief Ask for conflicts between paths.
    /// @param paths The paths to be looked at.
    /// @param conflicts_ptrs The conflicts that were found. This is populated by the function.
    /// @param conflict_types The types of conflicts that are requested.
    /// @param max_conflicts The maximum number of conflicts to return.
    /// @param names The names of the agents.
    /// @param time_start The start time from which to check for conflicts. Inclusive. -1 defaults to zero.
    /// @param time_end The end time until which to check for conflicts. Inclusive. -1 defaults to the end.
    void getPathsConflicts(std::shared_ptr<MultiAgentPaths> paths, 
                           std::vector<std::shared_ptr<Conflict>> &conflicts_ptrs, 
                           const std::vector<ConflictType> &conflict_types,
                           int max_conflicts, 
                           const std::vector<std::string> &names,
                           TimeType time_start = 0, TimeType time_end = -1) override {
        throw std::runtime_error("Not implemented");
    }
};
}  // namespace ims

#endif  // MANIPULATION_PLANNING_MANIPULATIONCONSTRAINEDACTIONSPACE_HPP<|MERGE_RESOLUTION|>--- conflicted
+++ resolved
@@ -72,10 +72,6 @@
     /// @brief The BFS heuristic
     BFSHeuristic *bfs_heuristic_;
 
-<<<<<<< HEAD
-    // TODO: delete: temp
-=======
->>>>>>> 743ce796
     int vis_id_ = 0;
     ros::NodeHandle nh_;
     ros::Publisher vis_pub_;
@@ -247,7 +243,6 @@
         // visualize
         vis_pub_.publish(marker);
         vis_id_++;
-<<<<<<< HEAD
     }
 
 
@@ -281,8 +276,6 @@
     void calculateFK(const StateType &state, StateType &ee_pose)
     {
         moveit_interface_->calculateFK(state, ee_pose);
-=======
->>>>>>> 743ce796
     }
 
     /// @brief Ask for conflicts between paths.
