/*
 * Copyright (C) 2023, Itamar Mishani
 * All rights reserved.
 *
 * Redistribution and use in source and binary forms, with or without
 * modification, are permitted provided that the following conditions are met:
 *
 *     * Redistributions of source code must retain the above copyright
 *       notice, this list of conditions and the following disclaimer.
 *     * Redistributions in binary form must reproduce the above copyright
 *       notice, this list of conditions and the following disclaimer in the
 *       documentation and/or other materials provided with the distribution.
 *     * Neither the name of the Carnegie Mellon University nor the names of its
 *       contributors may be used to endorse or promote products derived from
 *       this software without specific prior written permission.
 *
 * THIS SOFTWARE IS PROVIDED BY THE COPYRIGHT HOLDERS AND CONTRIBUTORS "AS IS"
 * AND ANY EXPRESS OR IMPLIED WARRANTIES, INCLUDING, BUT NOT LIMITED TO, THE
 * IMPLIED WARRANTIES OF MERCHANTABILITY AND FITNESS FOR A PARTICULAR PURPOSE
 * ARE DISCLAIMED. IN NO EVENT SHALL THE COPYRIGHT OWNER OR CONTRIBUTORS BE
 * LIABLE FOR ANY DIRECT, INDIRECT, INCIDENTAL, SPECIAL, EXEMPLARY, OR
 * CONSEQUENTIAL DAMAGES (INCLUDING, BUT NOT LIMITED TO, PROCUREMENT OF
 * SUBSTITUTE GOODS OR SERVICES; LOSS OF USE, DATA, OR PROFITS; OR BUSINESS
 * INTERRUPTION) HOWEVER CAUSED AND ON ANY THEORY OF LIABILITY, WHETHER IN
 * CONTRACT, STRICT LIABILITY, OR TORT (INCLUDING NEGLIGENCE OR OTHERWISE)
 * ARISING IN ANY WAY OUT OF THE USE OF THIS SOFTWARE, EVEN IF ADVISED OF THE
 * POSSIBILITY OF SUCH DAMAGE.
 */
/*!
 * \file   confspace_test.cpp
 * \author Itamar Mishani (imishani@cmu.edu)
 * \date   4/18/23
*/

// C++ includes
#include <memory>

// project includes
#include <manipulation_planning/action_space/manipulation_action_space.hpp>
#include <manipulation_planning/common/moveit_scene_interface.hpp>
#include <search/planners/wastar.hpp>
#include <manipulation_planning/heuristics/manip_heuristics.hpp>
#include <manipulation_planning/common/utils.hpp>

// ROS includes
#include <ros/ros.h>
#include <moveit/collision_distance_field/collision_env_distance_field.h>
#include <moveit/occupancy_map_monitor/occupancy_map_monitor.h>


int main(int argc, char** argv) {

    ros::init(argc, argv, "configuration_test");
    ros::NodeHandle nh;
    ros::AsyncSpinner spinner(8);
    spinner.start();

    std::string group_name = "manipulator_1";
    double discret = 1;
    bool save_experience = false;

    if (argc == 0) {
        ROS_INFO_STREAM(BOLDMAGENTA << "No arguments given: using default values");
        ROS_INFO_STREAM("<group_name(string)> <discretization(int)> <save_experience(bool int)>");
        ROS_INFO_STREAM("Using default values: manipulator_1 1 0" << RESET);
    } else if (argc == 2) {
        group_name = argv[1];
    } else if (argc == 3) {
        group_name = argv[1];
        discret = std::stod(argv[2]);
    } else if (argc == 4) {
        group_name = argv[1];
        discret = std::stod(argv[2]);
        save_experience = std::stoi(argv[3]);
    } else {
        ROS_INFO_STREAM(BOLDMAGENTA << "No arguments given: using default values");
        ROS_INFO_STREAM("<group_name(string)> <discretization(int)> <save_experience(bool int)>" );
        ROS_INFO_STREAM("Using default values: manipulator_1 1 0" << RESET);
    }

    auto full_path = boost::filesystem::path(__FILE__).parent_path().parent_path();

    // Define Robot inteface to give commands and get info from moveit:
    moveit::planning_interface::MoveGroupInterface move_group(group_name);
    // get the number of joints
    int num_joints = (int)move_group.getVariableCount();

    std::string path_mprim = full_path.string() + "/config/manip_" + std::to_string(num_joints) + "dof.mprim";

    moveit::core::RobotStatePtr current_state = move_group.getCurrentState();

    // check for collision
    planning_scene::PlanningScenePtr planning_scene;
    planning_scene.reset(new planning_scene::PlanningScene(move_group.getRobotModel()));
    collision_detection::CollisionRequest collision_request;
    collision_detection::CollisionResult collision_result;
    planning_scene->checkCollision(collision_request, collision_result, *current_state);

    auto df = ims::getDistanceFieldMoveIt();
    // show the bounding box of the distance field
    ros::Publisher bb_pub = nh.advertise<visualization_msgs::Marker>("bb_marker", 10);
    // get the planning frame
    ims::visualizeBoundingBox(df, bb_pub, move_group.getPlanningFrame());
    auto* heuristic = new ims::BFSHeuristic(df, group_name);
//    auto* heuristic = new ims::JointAnglesHeuristic;
    double weight = 100.0;

    ims::wAStarParams params(heuristic, weight);

    ims::MoveitInterface scene_interface(group_name);

<<<<<<< HEAD
    ims::ManipulationType action_type (path_mprim);
    StateType discretization {1, 1, 1, 1, 1, 1};
=======
    ims::manipulationType action_type (path_mprim);
    StateType discretization(num_joints, discret);
>>>>>>> 6a066991
    ims::deg2rad(discretization);
    action_type.Discretization(discretization);

//    std::shared_ptr<ims::ManipulationActionSpace> action_space = std::make_shared<ims::ManipulationActionSpace>(scene_interface, action_type);
    std::shared_ptr<ims::ManipulationActionSpace> action_space = std::make_shared<ims::ManipulationActionSpace>(scene_interface, action_type,
                                                                                                                heuristic);

    StateType start_state {0, 0, 0, 0, 0, 0};
    const std::vector<std::string>& joint_names = move_group.getJointNames();
    for (int i = 0; i < 6; i++) {
        start_state[i] = current_state->getVariablePosition(joint_names[i]);
        ROS_INFO_STREAM("Joint " << joint_names[i] << " is " << start_state[i]);
    }
    // make a goal_state a copy of start_state
    ims::rad2deg(start_state);
    StateType goal_state = start_state;

    // change the goal state
    goal_state[0] = 5;// 78; //0;
    goal_state[1] = 30; //25; //30;
    goal_state[2] = -39; //-18; //-30;
    goal_state[3] = 0; //-147; //0;
    goal_state[4] = 0; //73; //0;
    goal_state[5] = 0;//-66; //0;


    ims::deg2rad(start_state); ims::deg2rad(goal_state);
    // normalize the start and goal states
    // get the joint limits
    std::vector<std::pair<double, double>> joint_limits;
    scene_interface.getJointLimits(joint_limits);
    ims::normalizeAngles(start_state, joint_limits);
    ims::normalizeAngles(goal_state, joint_limits);
    ims::roundStateToDiscretization(start_state, action_type.state_discretization_);
    ims::roundStateToDiscretization(goal_state, action_type.state_discretization_);

    ims::wAStar planner(params);
    try {
        planner.initializePlanner(action_space, start_state, goal_state);
    }
    catch (std::exception& e) {
        ROS_INFO_STREAM(e.what() << std::endl);
    }

    std::vector<StateType> path_;
    if (!planner.plan(path_)) {
        ROS_INFO_STREAM(RED << "No path found" << RESET);
        return 0;
    }
    else {
        ROS_INFO_STREAM(GREEN << "Path found" << RESET);
        if (save_experience) {
            ROS_INFO("Saving path as experience");
            // check if the directory exists
            boost::filesystem::path dir(full_path.string() + "/data/experiences/" + group_name);
            if (boost::filesystem::is_directory(dir)) {
                ROS_INFO_STREAM("Directory " << dir << " exists");
            } else {
                ROS_INFO_STREAM("Directory " << dir << " does not exist");
                ROS_INFO_STREAM("Creating directory " << dir);
                boost::filesystem::create_directory(dir);
            }
            // check how many experiences in the directory
            int num_experiences = 0;
            for (auto& p : boost::filesystem::directory_iterator(dir)) {
                num_experiences++;
            }
            // Save the path to a file as csv
            std::string path_file = dir.string() + "/path_" +
                std::to_string(num_experiences + 1) + ".csv";

            std::ofstream file(path_file);
            // header line
            file << "Experience," << path_.size() << "," << num_joints << std::endl;
            // write the path
            for (int j {0}; j < path_.size(); j++){
                for (int i {0}; i < num_joints; i++) {
                    file << path_[j][i] << ",";
                }
                file << std::endl;
            }
            file.close();
        }
    }

    // Print nicely the path
    int counter = 0;
    for (auto& state : path_) {
        std::cout << "State: " << counter++ << ": ";
        for (auto& val : state) {
            std::cout << val << ", ";
        }
        std::cout << std::endl;
    }

    // report stats
    PlannerStats stats = planner.reportStats();
    ROS_INFO_STREAM("\n" << GREEN << "\t Planning time: " << stats.time << " sec" << std::endl
                    << "\t cost: " << stats.cost << std::endl
                    << "\t Path length: " << path_.size() << std::endl
                    << "\t Number of nodes expanded: " << stats.num_expanded << std::endl
                    << "\t Suboptimality: " << stats.suboptimality << RESET);

    // profile and execute the path
    // @{
    std::vector<StateType> traj;
    for (auto& state : path_) {
        traj.push_back(state);
    }
    moveit_msgs::RobotTrajectory trajectory;
    ims::profileTrajectory(start_state,
                      goal_state,
                      traj,
                      move_group,
                      trajectory);

    ROS_INFO("Executing trajectory");
    move_group.execute(trajectory);
    // @}
    return 0;
}<|MERGE_RESOLUTION|>--- conflicted
+++ resolved
@@ -109,13 +109,8 @@
 
     ims::MoveitInterface scene_interface(group_name);
 
-<<<<<<< HEAD
     ims::ManipulationType action_type (path_mprim);
-    StateType discretization {1, 1, 1, 1, 1, 1};
-=======
-    ims::manipulationType action_type (path_mprim);
     StateType discretization(num_joints, discret);
->>>>>>> 6a066991
     ims::deg2rad(discretization);
     action_type.Discretization(discretization);
 
