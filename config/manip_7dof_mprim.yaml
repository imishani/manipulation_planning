# This file includes families of successors. Families could be "long_primitives," "short_primitives," etc.
# Details.
# <motion_primitive_family_name>:
#   <motion_primitive1_name>:
#     mprim_sequence: # List of delta degrees for each joint
<<<<<<< HEAD
#       - [ 0, 0, 0, 0, 0, 0, 0 ] # By convention, the first state in a sequence is the origin. A sequence starts from the robot's current configuration.
#       - [ 7, 0, 0, 0, 0, 0, 0 ] # The delta degrees for each dimension. This is from the origin point.
#       - [ 10, 3, 3, 2, 0, 0, 0 ] # More delta degrees can be added. This is from the origin point as well.
=======
#       - [ 0, 0, 0, 0, 0, 0, 0 ] # For now, always start with 0. This is the reference point.
#       - [ 7, 0, 0, 0, 0, 0, 0 ] # The delta degrees for each dimension. This is from the reference point.
#       - [ 14, 0, 0, 0, 0, 0, 0 ] # More delta degrees can be added. This is from the reference point as well.
>>>>>>> 0b3f1b64
#     mprim_sequence_transition_costs: [ 1, 1, 0 ] # Entry i is the time it takes to move from state i to state i+1. The last one is always zero.
#     generate_negative: true # If true, the negative of the delta degrees will be added as well.
#   <motion_primitive2_name>:
#     ...

long_primitives:
  joint0:
    mprim_sequence:
      - [ 0, 0, 0, 0, 0, 0, 0 ]
      - [ 7, 0, 0, 0, 0, 0, 0 ]
<<<<<<< HEAD
    mprim_sequence_transition_costs: [ 1000, 0 ]
=======
    mprim_sequence_transition_costs: [ 1, 0 ]
>>>>>>> 0b3f1b64
    generate_negative: true
  joint1:
    mprim_sequence:
      - [ 0, 0, 0, 0, 0, 0, 0 ]
      - [ 0, 7, 0, 0, 0, 0, 0 ]
<<<<<<< HEAD
    mprim_sequence_transition_costs: [ 1000, 0 ]
=======
    mprim_sequence_transition_costs: [ 1, 0 ]
>>>>>>> 0b3f1b64
    generate_negative: true
  joint2:
    mprim_sequence:
      - [ 0, 0, 0, 0, 0, 0, 0 ]
      - [ 0, 0, 7, 0, 0, 0, 0 ]
<<<<<<< HEAD
    mprim_sequence_transition_costs: [ 1000, 0 ]
=======
    mprim_sequence_transition_costs: [ 1, 0 ]
>>>>>>> 0b3f1b64
    generate_negative: true
  joint3:
    mprim_sequence:
      - [ 0, 0, 0, 0, 0, 0, 0 ]
      - [ 0, 0, 0, 7, 0, 0, 0 ]
<<<<<<< HEAD
    mprim_sequence_transition_costs: [ 1000, 0 ]
=======
    mprim_sequence_transition_costs: [ 1, 0 ]
>>>>>>> 0b3f1b64
    generate_negative: true
  joint4:
    mprim_sequence:
      - [ 0, 0, 0, 0, 0, 0, 0 ]
      - [ 0, 0, 0, 0, 7, 0, 0 ]
<<<<<<< HEAD
    mprim_sequence_transition_costs: [ 1000, 0 ]
    generate_negative: true
#  wait: # Optional wait action. Normally not used in single-agent planning / non-dynamic environments.
#    mprim_sequence:
#      - [ 0, 0, 0, 0, 0, 0, 0 ]
#      - [ 0, 0, 0, 0, 0, 0, 0 ]
#    mprim_sequence_transition_costs: [ 1000, 0 ]
#    generate_negative: false
=======
    mprim_sequence_transition_costs: [ 1, 0 ]
    generate_negative: true
  wait:
    mprim_sequence:
      - [ 0, 0, 0, 0, 0, 0, 0 ]
      - [ 0, 0, 0, 0, 0, 0, 0 ]
    mprim_sequence_transition_costs: [ 1, 0 ]
    generate_negative: false
>>>>>>> 0b3f1b64

short_primitives:
  joint0:
    mprim_sequence:
      - [ 0, 0, 0, 0, 0, 0, 0 ]
<<<<<<< HEAD
      - [ 4, 0, 0, 0, 0, 0, 0 ]
    mprim_sequence_transition_costs: [ 1000, 0 ]
=======
      - [ 7, 0, 0, 0, 0, 0, 0 ]
    mprim_sequence_transition_costs: [ 1, 0 ]
>>>>>>> 0b3f1b64
    generate_negative: true
  joint1:
    mprim_sequence:
      - [ 0, 0, 0, 0, 0, 0, 0 ]
<<<<<<< HEAD
      - [ 0, 4, 0, 0, 0, 0, 0 ]
    mprim_sequence_transition_costs: [ 1000, 0 ]
=======
      - [ 0, 7, 0, 0, 0, 0, 0 ]
    mprim_sequence_transition_costs: [ 1, 0 ]
>>>>>>> 0b3f1b64
    generate_negative: true
  joint2:
    mprim_sequence:
      - [ 0, 0, 0, 0, 0, 0, 0 ]
<<<<<<< HEAD
      - [ 0, 0, 4, 0, 0, 0, 0 ]
    mprim_sequence_transition_costs: [ 1000, 0 ]
=======
      - [ 0, 0, 7, 0, 0, 0, 0 ]
    mprim_sequence_transition_costs: [ 1, 0 ]
>>>>>>> 0b3f1b64
    generate_negative: true
  joint3:
    mprim_sequence:
      - [ 0, 0, 0, 0, 0, 0, 0 ]
<<<<<<< HEAD
      - [ 0, 0, 0, 4, 0, 0, 0 ]
    mprim_sequence_transition_costs: [ 1000, 0 ]
=======
      - [ 0, 0, 0, 7, 0, 0, 0 ]
    mprim_sequence_transition_costs: [ 1, 0 ]
>>>>>>> 0b3f1b64
    generate_negative: true
  joint4:
    mprim_sequence:
      - [ 0, 0, 0, 0, 0, 0, 0 ]
<<<<<<< HEAD
      - [ 0, 0, 0, 0, 4, 0, 0 ]
    mprim_sequence_transition_costs: [ 1000, 0 ]
=======
      - [ 0, 0, 0, 0, 7, 0, 0 ]
    mprim_sequence_transition_costs: [ 1, 0 ]
>>>>>>> 0b3f1b64
    generate_negative: true
  joint5:
    mprim_sequence:
      - [ 0, 0, 0, 0, 0, 0, 0 ]
<<<<<<< HEAD
      - [ 0, 0, 0, 0, 0, 4, 0 ]
    mprim_sequence_transition_costs: [ 1000, 0 ]
=======
      - [ 0, 0, 0, 0, 0, 7, 0 ]
    mprim_sequence_transition_costs: [ 1, 0 ]
>>>>>>> 0b3f1b64
    generate_negative: true
  joint6:
    mprim_sequence:
      - [ 0, 0, 0, 0, 0, 0, 0 ]
<<<<<<< HEAD
      - [ 0, 0, 0, 0, 0, 0, 4 ]
    mprim_sequence_transition_costs: [ 1000, 0 ]
    generate_negative: true
=======
      - [ 0, 0, 0, 0, 0, 0, 7 ]
    mprim_sequence_transition_costs: [ 1, 0 ]
    generate_negative: true
  wait:
    mprim_sequence:
      - [ 0, 0, 0, 0, 0, 0, 0 ]
      - [ 0, 0, 0, 0, 0, 0, 0 ]
    mprim_sequence_transition_costs: [ 1, 0 ]
    generate_negative: false
>>>>>>> 0b3f1b64
<|MERGE_RESOLUTION|>--- conflicted
+++ resolved
@@ -3,15 +3,9 @@
 # <motion_primitive_family_name>:
 #   <motion_primitive1_name>:
 #     mprim_sequence: # List of delta degrees for each joint
-<<<<<<< HEAD
-#       - [ 0, 0, 0, 0, 0, 0, 0 ] # By convention, the first state in a sequence is the origin. A sequence starts from the robot's current configuration.
-#       - [ 7, 0, 0, 0, 0, 0, 0 ] # The delta degrees for each dimension. This is from the origin point.
-#       - [ 10, 3, 3, 2, 0, 0, 0 ] # More delta degrees can be added. This is from the origin point as well.
-=======
 #       - [ 0, 0, 0, 0, 0, 0, 0 ] # For now, always start with 0. This is the reference point.
 #       - [ 7, 0, 0, 0, 0, 0, 0 ] # The delta degrees for each dimension. This is from the reference point.
 #       - [ 14, 0, 0, 0, 0, 0, 0 ] # More delta degrees can be added. This is from the reference point as well.
->>>>>>> 0b3f1b64
 #     mprim_sequence_transition_costs: [ 1, 1, 0 ] # Entry i is the time it takes to move from state i to state i+1. The last one is always zero.
 #     generate_negative: true # If true, the negative of the delta degrees will be added as well.
 #   <motion_primitive2_name>:
@@ -22,47 +16,30 @@
     mprim_sequence:
       - [ 0, 0, 0, 0, 0, 0, 0 ]
       - [ 7, 0, 0, 0, 0, 0, 0 ]
-<<<<<<< HEAD
     mprim_sequence_transition_costs: [ 1000, 0 ]
-=======
-    mprim_sequence_transition_costs: [ 1, 0 ]
->>>>>>> 0b3f1b64
     generate_negative: true
   joint1:
     mprim_sequence:
       - [ 0, 0, 0, 0, 0, 0, 0 ]
       - [ 0, 7, 0, 0, 0, 0, 0 ]
-<<<<<<< HEAD
     mprim_sequence_transition_costs: [ 1000, 0 ]
-=======
-    mprim_sequence_transition_costs: [ 1, 0 ]
->>>>>>> 0b3f1b64
     generate_negative: true
   joint2:
     mprim_sequence:
       - [ 0, 0, 0, 0, 0, 0, 0 ]
       - [ 0, 0, 7, 0, 0, 0, 0 ]
-<<<<<<< HEAD
     mprim_sequence_transition_costs: [ 1000, 0 ]
-=======
-    mprim_sequence_transition_costs: [ 1, 0 ]
->>>>>>> 0b3f1b64
     generate_negative: true
   joint3:
     mprim_sequence:
       - [ 0, 0, 0, 0, 0, 0, 0 ]
       - [ 0, 0, 0, 7, 0, 0, 0 ]
-<<<<<<< HEAD
     mprim_sequence_transition_costs: [ 1000, 0 ]
-=======
-    mprim_sequence_transition_costs: [ 1, 0 ]
->>>>>>> 0b3f1b64
     generate_negative: true
   joint4:
     mprim_sequence:
       - [ 0, 0, 0, 0, 0, 0, 0 ]
       - [ 0, 0, 0, 0, 7, 0, 0 ]
-<<<<<<< HEAD
     mprim_sequence_transition_costs: [ 1000, 0 ]
     generate_negative: true
 #  wait: # Optional wait action. Normally not used in single-agent planning / non-dynamic environments.
@@ -71,99 +48,47 @@
 #      - [ 0, 0, 0, 0, 0, 0, 0 ]
 #    mprim_sequence_transition_costs: [ 1000, 0 ]
 #    generate_negative: false
-=======
-    mprim_sequence_transition_costs: [ 1, 0 ]
-    generate_negative: true
-  wait:
-    mprim_sequence:
-      - [ 0, 0, 0, 0, 0, 0, 0 ]
-      - [ 0, 0, 0, 0, 0, 0, 0 ]
-    mprim_sequence_transition_costs: [ 1, 0 ]
-    generate_negative: false
->>>>>>> 0b3f1b64
 
 short_primitives:
   joint0:
     mprim_sequence:
       - [ 0, 0, 0, 0, 0, 0, 0 ]
-<<<<<<< HEAD
       - [ 4, 0, 0, 0, 0, 0, 0 ]
     mprim_sequence_transition_costs: [ 1000, 0 ]
-=======
-      - [ 7, 0, 0, 0, 0, 0, 0 ]
-    mprim_sequence_transition_costs: [ 1, 0 ]
->>>>>>> 0b3f1b64
     generate_negative: true
   joint1:
     mprim_sequence:
       - [ 0, 0, 0, 0, 0, 0, 0 ]
-<<<<<<< HEAD
       - [ 0, 4, 0, 0, 0, 0, 0 ]
     mprim_sequence_transition_costs: [ 1000, 0 ]
-=======
-      - [ 0, 7, 0, 0, 0, 0, 0 ]
-    mprim_sequence_transition_costs: [ 1, 0 ]
->>>>>>> 0b3f1b64
     generate_negative: true
   joint2:
     mprim_sequence:
       - [ 0, 0, 0, 0, 0, 0, 0 ]
-<<<<<<< HEAD
       - [ 0, 0, 4, 0, 0, 0, 0 ]
     mprim_sequence_transition_costs: [ 1000, 0 ]
-=======
-      - [ 0, 0, 7, 0, 0, 0, 0 ]
-    mprim_sequence_transition_costs: [ 1, 0 ]
->>>>>>> 0b3f1b64
     generate_negative: true
   joint3:
     mprim_sequence:
       - [ 0, 0, 0, 0, 0, 0, 0 ]
-<<<<<<< HEAD
       - [ 0, 0, 0, 4, 0, 0, 0 ]
     mprim_sequence_transition_costs: [ 1000, 0 ]
-=======
-      - [ 0, 0, 0, 7, 0, 0, 0 ]
-    mprim_sequence_transition_costs: [ 1, 0 ]
->>>>>>> 0b3f1b64
     generate_negative: true
   joint4:
     mprim_sequence:
       - [ 0, 0, 0, 0, 0, 0, 0 ]
-<<<<<<< HEAD
       - [ 0, 0, 0, 0, 4, 0, 0 ]
     mprim_sequence_transition_costs: [ 1000, 0 ]
-=======
-      - [ 0, 0, 0, 0, 7, 0, 0 ]
-    mprim_sequence_transition_costs: [ 1, 0 ]
->>>>>>> 0b3f1b64
     generate_negative: true
   joint5:
     mprim_sequence:
       - [ 0, 0, 0, 0, 0, 0, 0 ]
-<<<<<<< HEAD
       - [ 0, 0, 0, 0, 0, 4, 0 ]
     mprim_sequence_transition_costs: [ 1000, 0 ]
-=======
-      - [ 0, 0, 0, 0, 0, 7, 0 ]
-    mprim_sequence_transition_costs: [ 1, 0 ]
->>>>>>> 0b3f1b64
     generate_negative: true
   joint6:
     mprim_sequence:
       - [ 0, 0, 0, 0, 0, 0, 0 ]
-<<<<<<< HEAD
       - [ 0, 0, 0, 0, 0, 0, 4 ]
     mprim_sequence_transition_costs: [ 1000, 0 ]
-    generate_negative: true
-=======
-      - [ 0, 0, 0, 0, 0, 0, 7 ]
-    mprim_sequence_transition_costs: [ 1, 0 ]
-    generate_negative: true
-  wait:
-    mprim_sequence:
-      - [ 0, 0, 0, 0, 0, 0, 0 ]
-      - [ 0, 0, 0, 0, 0, 0, 0 ]
-    mprim_sequence_transition_costs: [ 1, 0 ]
-    generate_negative: false
->>>>>>> 0b3f1b64
+    generate_negative: true